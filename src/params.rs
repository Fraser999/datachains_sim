--- conflicted
+++ resolved
@@ -1,63 +1,4 @@
 //! Simulation parameters.
-<<<<<<< HEAD
-
-use parse::ParseError;
-use random::Seed;
-use std::str::FromStr;
-
-#[derive(Clone, Debug)]
-pub struct Params {
-    /// Seed for the random number generator.
-    pub seed: Seed,
-    /// Number of simulation iterations.
-    pub num_iterations: u64,
-    /// Number of nodes to form a complete group.
-    pub group_size: usize,
-    /// Age of newly joined node.
-    pub init_age: u64,
-    /// Age at which a node becomes adult.
-    pub adult_age: u64,
-    /// Maximum number of nodes a section can have before the simulation fails.
-    pub max_section_size: usize,
-    /// Maximum number of reocation attempts after a `Live` event.
-    pub max_relocation_attempts: usize,
-    /// Maximum number of infants allowed in one section.
-    pub max_infants_per_section: usize,
-    /// Relocation strategy
-    pub relocation_strategy: RelocationStrategy,
-    /// Print statistics every Nth iteration (supress if 0)
-    pub stats_frequency: u64,
-    /// File to store  network structure data.
-    pub file: Option<String>,
-    /// Log veribosity
-    pub verbosity: usize,
-    /// Disable colored output
-    pub disable_colors: bool,
-}
-
-impl Params {
-    /// Quorum size - a simple majority of the group.
-    pub fn quorum(&self) -> usize {
-        self.group_size / 2 + 1
-    }
-}
-
-#[derive(Clone, Copy, Debug, Eq, PartialEq)]
-pub enum RelocationStrategy {
-    YoungestFirst,
-    OldestFirst,
-}
-
-impl FromStr for RelocationStrategy {
-    type Err = ParseError;
-
-    fn from_str(input: &str) -> Result<Self, Self::Err> {
-        match input.chars().next() {
-            Some('y') | Some('Y') => Ok(RelocationStrategy::YoungestFirst),
-            Some('o') | Some('O') => Ok(RelocationStrategy::OldestFirst),
-            _ => Err(ParseError),
-        }
-=======
 
 use random::Seed;
 
@@ -93,6 +34,5 @@
     /// Quorum size - a simple majority of the group.
     pub fn quorum(&self) -> usize {
         self.group_size / 2 + 1
->>>>>>> 3e0310a2
     }
 }