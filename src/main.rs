--- conflicted
+++ resolved
@@ -18,51 +18,6 @@
 mod random;
 mod section;
 mod stats;
-<<<<<<< HEAD
-
-use clap::{App, Arg, ArgMatches};
-use colored::Colorize;
-use network::Network;
-use params::{Params, RelocationStrategy};
-use random::Seed;
-use std::cmp;
-use std::collections;
-use std::collections::hash_map::DefaultHasher;
-use std::hash::BuildHasherDefault;
-use std::panic;
-use std::str::FromStr;
-use std::sync::Arc;
-use std::sync::atomic::{AtomicBool, Ordering};
-
-type Age = u64;
-
-fn main() {
-    let params = get_params();
-
-    if params.disable_colors || cfg!(windows) {
-        colored::control::set_override(false);
-    }
-
-    let seed = params.seed;
-    random::reseed(seed);
-
-    // Print seed on panic.
-    let default_hook = panic::take_hook();
-    panic::set_hook(Box::new(move |info| {
-        default_hook(info);
-        println!("{:?}", seed);
-    }));
-
-    log::set_verbosity(params.verbosity);
-
-    // Set SIGINT (Ctrl+C) handler.
-    let running = Arc::new(AtomicBool::new(true));
-    {
-        let running = Arc::clone(&running);
-        let _ = ctrlc::set_handler(move || { running.store(false, Ordering::Relaxed); });
-    }
-
-=======
 
 use clap::{App, Arg, ArgMatches};
 use colored::Colorize;
@@ -106,7 +61,6 @@
         let _ = ctrlc::set_handler(move || { running.store(false, Ordering::Relaxed); });
     }
 
->>>>>>> 3e0310a2
     let mut network = Network::new(params.clone());
     let mut max_prefix_len_diff = 0;
 
@@ -211,17 +165,6 @@
                 .default_value("1"),
         )
         .arg(
-<<<<<<< HEAD
-            Arg::with_name("RELOCATION_STRATEGY")
-                .short("R")
-                .long("relocation-strategy")
-                .help("Relocation strategy (o = oldest first, y = youngest first)")
-                .takes_value(true)
-                .possible_values(&["o", "y"])
-                .hide_possible_values(true)
-                .default_value("o"),
-        )
-        .arg(
             Arg::with_name("STATS_FREQUENCY")
                 .short("F")
                 .long("stats-frequency")
@@ -230,15 +173,6 @@
                 )
                 .takes_value(true)
                 .default_value("10"),
-=======
-            Arg::with_name("STATS_FREQUENCY")
-                .short("F")
-                .long("stats-frequency")
-                .help(
-                    "how often (every which iteration) to output network statistics",
-                )
-                .takes_value(true)
-                .default_value("10"),
         )
         .arg(
             Arg::with_name("FILE")
@@ -246,25 +180,11 @@
                 .short("f")
                 .help("Output file for network structure data")
                 .takes_value(true),
->>>>>>> 3e0310a2
         )
         .arg(Arg::with_name("VERBOSITY").short("v").multiple(true).help(
             "Log verbosity",
         ))
         .arg(
-<<<<<<< HEAD
-            Arg::with_name("FILE")
-                .long("file")
-                .short("f")
-                .help("Output file for network structure data")
-                .takes_value(true),
-        )
-        .arg(Arg::with_name("VERBOSITY").short("v").multiple(true).help(
-            "Log verbosity",
-        ))
-        .arg(
-=======
->>>>>>> 3e0310a2
             Arg::with_name("DISABLE_COLORS")
                 .short("C")
                 .long("disable-colors")
@@ -276,12 +196,6 @@
         Some(seed) => seed.parse().expect("SEED must be in form `[1, 2, 3, 4]`"),
         None => Seed::random(),
     };
-<<<<<<< HEAD
-
-    let relocation_strategy =
-        RelocationStrategy::from_str(matches.value_of("RELOCATION_STRATEGY").unwrap()).unwrap();
-=======
->>>>>>> 3e0310a2
 
     Params {
         seed,
@@ -292,10 +206,6 @@
         max_section_size: get_number(&matches, "MAX_SECTION_SIZE"),
         max_relocation_attempts: get_number(&matches, "MAX_RELOCATION_ATTEMPTS"),
         max_infants_per_section: get_number(&matches, "MAX_INFANTS_PER_SECTION"),
-<<<<<<< HEAD
-        relocation_strategy,
-=======
->>>>>>> 3e0310a2
         stats_frequency: get_number(&matches, "STATS_FREQUENCY"),
         file: matches.value_of("FILE").map(String::from),
         verbosity: matches.occurrences_of("VERBOSITY") as usize + 1,
